--- conflicted
+++ resolved
@@ -141,12 +141,7 @@
 	}
 
 	// Consumers
-<<<<<<< HEAD
-	consumedCount := make([]int, numConsumers)
-	var consumedMutex sync.RWMutex
-=======
 	consumedCount := make([]int64, numConsumers)
->>>>>>> 700f8961
 	for i := 0; i < numConsumers; i++ {
 		wg.Add(1)
 		go func(id int) {
@@ -154,32 +149,16 @@
 			for {
 				data := buffer.Dequeue()
 				if data != nil {
-<<<<<<< HEAD
-					consumedMutex.Lock()
-					consumedCount[id]++
-					consumedMutex.Unlock()
-=======
 					atomic.AddInt64(&consumedCount[id], 1)
->>>>>>> 700f8961
 				}
 				time.Sleep(time.Microsecond * 2)
 
 				// Check if we've consumed enough
-<<<<<<< HEAD
-				consumedMutex.RLock()
-				totalConsumed := 0
-				for _, count := range consumedCount {
-					totalConsumed += count
-				}
-				consumedMutex.RUnlock()
-				if totalConsumed >= numProducers*itemsPerProducer/2 {
-=======
 				var totalConsumed int64
 				for i := 0; i < numConsumers; i++ {
 					totalConsumed += atomic.LoadInt64(&consumedCount[i])
 				}
 				if totalConsumed >= int64(numProducers*itemsPerProducer/2) {
->>>>>>> 700f8961
 					break
 				}
 			}
