--- conflicted
+++ resolved
@@ -596,12 +596,8 @@
 		getLogger.Debugw("video track processing not implemented", "trackID", track.ID())
 
 	default:
-<<<<<<< HEAD
-		return fmt.Errorf("unsupported track type: %v", track.Kind())
-=======
 		// Avoid panicking on unexpected kinds; surface a clear error
 		return fmt.Errorf("unsupported track kind: %v", track.Kind())
->>>>>>> 700f8961
 	}
 
 	return nil
